--- conflicted
+++ resolved
@@ -1,135 +1,129 @@
-cmake_minimum_required(VERSION 3.10)
-
-project(QtVtkViewer)
-
-set(CMAKE_CONFIGURATION_TYPES "Debug;Release")
-set(CMAKE_INCLUDE_CURRENT_DIR ON)
-
-set(CMAKE_CXX_STANDARD 23)
-set(CMAKE_CXX_STANDARD_REQUIRED ON)
-
-
-# ============================================
-# Sources and resources
-# ============================================
-file(GLOB_RECURSE Headers *.h *.hpp)
-file(GLOB Sources *.cpp)
-list(APPEND Sources
-    config/Config.cpp
-    visualiser/SettingParameter.cpp
-    visualiser/VideoExporter.cpp
-    widgets/ClickableLabel.cpp
-    widgets/ConfigDetailsDialog.cpp
-    widgets/SceneWidget.cpp
-)
-file(GLOB Resources *.qrc)
-file(GLOB Styles *.qss)
-file(GLOB UIs *.ui)
-file(GLOB_RECURSE Docs *.md)
-
-
-# ============================================
-# Qt setup
-# ============================================
-set(CMAKE_AUTORCC ON)
-set(CMAKE_INCLUDE_CURRENT_DIR "YES")
-set(CMAKE_AUTOMOC "YES")
-set(CMAKE_AUTOUIC "YES")
-
-
-# ============================================
-# VTK dependencies
-# ============================================
-find_package(VTK COMPONENTS
-    CommonColor
-    CommonCore
-    CommonDataModel
-    FiltersSources
-    InteractionStyle
-    RenderingContextOpenGL2
-    RenderingCore
-    RenderingFreeType
-    RenderingGL2PSOpenGL2
-    RenderingOpenGL2
-    IOXML
-    IOOggTheora
-    REQUIRED
-        GUISupportQt
-        IOLegacy
-)
-
-<<<<<<< HEAD
-# Build executable
-add_executable(${PROJECT_NAME} MACOSX_BUNDLE ${Sources} ${Headers} ${Resources} ${UIs} ${Styles} ${Docs} LICENSE .github/workflows/release-ubuntu22.04.yml)
-=======
-
-# ============================================
-# Executable target
-# ============================================
-add_executable(${PROJECT_NAME} MACOSX_BUNDLE
-    ${Sources} ${Headers} ${Resources} ${UIs} ${Styles} ${Docs} LICENSE
-)
->>>>>>> 71e51d29
-
-
-# ============================================
-# OOpenCAL include directory (optional)
-# ============================================
-set(OOPENCAL_DIR "/home/dmacri80/Progetto-Visualizer/" CACHE PATH "Path to the base directory of OOpenCAL sources")
-
-if(OOPENCAL_DIR)
-    message(STATUS "Using OOpenCAL directory: ${OOPENCAL_DIR}")
-    target_include_directories(${PROJECT_NAME} PRIVATE ${OOPENCAL_DIR})
-else()
-    message(WARNING "OOPENCAL_DIR not set! Includes like <OOpenCAL/...> may not work.")
-endif()
-
-
-# ============================================
-# inih library (manual integration)
-# ============================================
-# NOTE:
-# The inih library does not provide a CMake build system.
-# It only contains sources and a Meson build definition.
-# Therefore we must manually add the relevant .c/.cpp files
-# and include directories here.
-#
-# Sources:
-#   - ini.c / ini.h   (C parser)
-#   - cpp/INIReader.* (C++ wrapper)
-#
-# We fetch the repository using FetchContent and then
-# register its sources into our target manually.
-include(FetchContent)
-
-FetchContent_Declare(
-    inih
-    GIT_REPOSITORY https://github.com/benhoyt/inih.git
-    GIT_TAG        master
-)
-
-FetchContent_GetProperties(inih)
-if(NOT inih_POPULATED)
-    FetchContent_Populate(inih)
-
-    target_sources(${PROJECT_NAME} PRIVATE
-        ${inih_SOURCE_DIR}/ini.c
-        ${inih_SOURCE_DIR}/cpp/INIReader.cpp
-    )
-    target_include_directories(${PROJECT_NAME} PRIVATE
-        ${inih_SOURCE_DIR}
-        ${inih_SOURCE_DIR}/cpp
-    )
-endif()
-
-
-# ============================================
-# Linking
-# ============================================
-target_link_libraries(${PROJECT_NAME} PRIVATE ${VTK_LIBRARIES})
-#target_link_libraries(${PROJECT_NAME} PRIVATE Qt5::Widgets Qt5::OpenGL VTK::GUISupportQt VTK::IOLegacy)
-
-vtk_module_autoinit(
-    TARGETS ${PROJECT_NAME}
-    MODULES VTK::GUISupportQt VTK::IOLegacy
-)
+cmake_minimum_required(VERSION 3.10)
+
+project(QtVtkViewer)
+
+set(CMAKE_CONFIGURATION_TYPES "Debug;Release")
+set(CMAKE_INCLUDE_CURRENT_DIR ON)
+
+set(CMAKE_CXX_STANDARD 23)
+set(CMAKE_CXX_STANDARD_REQUIRED ON)
+
+
+# ============================================
+# Sources and resources
+# ============================================
+file(GLOB_RECURSE Headers *.h *.hpp)
+file(GLOB Sources *.cpp)
+list(APPEND Sources
+    config/Config.cpp
+    visualiser/SettingParameter.cpp
+    visualiser/VideoExporter.cpp
+    widgets/ClickableLabel.cpp
+    widgets/ConfigDetailsDialog.cpp
+    widgets/SceneWidget.cpp
+)
+file(GLOB Resources *.qrc)
+file(GLOB Styles *.qss)
+file(GLOB UIs *.ui)
+file(GLOB_RECURSE Docs *.md)
+
+
+# ============================================
+# Qt setup
+# ============================================
+set(CMAKE_AUTORCC ON)
+set(CMAKE_INCLUDE_CURRENT_DIR "YES")
+set(CMAKE_AUTOMOC "YES")
+set(CMAKE_AUTOUIC "YES")
+
+
+# ============================================
+# VTK dependencies
+# ============================================
+find_package(VTK COMPONENTS
+    CommonColor
+    CommonCore
+    CommonDataModel
+    FiltersSources
+    InteractionStyle
+    RenderingContextOpenGL2
+    RenderingCore
+    RenderingFreeType
+    RenderingGL2PSOpenGL2
+    RenderingOpenGL2
+    IOXML
+    IOOggTheora
+    REQUIRED
+        GUISupportQt
+        IOLegacy
+)
+
+# ============================================
+# Executable target
+# ============================================
+add_executable(${PROJECT_NAME} MACOSX_BUNDLE
+    ${Sources} ${Headers} ${Resources} ${UIs} ${Styles} ${Docs} LICENSE .github/workflows/release-ubuntu22.04.yml
+)
+
+
+# ============================================
+# OOpenCAL include directory (optional)
+# ============================================
+set(OOPENCAL_DIR "/home/dmacri80/Progetto-Visualizer/" CACHE PATH "Path to the base directory of OOpenCAL sources")
+
+if(OOPENCAL_DIR)
+    message(STATUS "Using OOpenCAL directory: ${OOPENCAL_DIR}")
+    target_include_directories(${PROJECT_NAME} PRIVATE ${OOPENCAL_DIR})
+else()
+    message(WARNING "OOPENCAL_DIR not set! Includes like <OOpenCAL/...> may not work.")
+endif()
+
+
+# ============================================
+# inih library (manual integration)
+# ============================================
+# NOTE:
+# The inih library does not provide a CMake build system.
+# It only contains sources and a Meson build definition.
+# Therefore we must manually add the relevant .c/.cpp files
+# and include directories here.
+#
+# Sources:
+#   - ini.c / ini.h   (C parser)
+#   - cpp/INIReader.* (C++ wrapper)
+#
+# We fetch the repository using FetchContent and then
+# register its sources into our target manually.
+include(FetchContent)
+
+FetchContent_Declare(
+    inih
+    GIT_REPOSITORY https://github.com/benhoyt/inih.git
+    GIT_TAG        master
+)
+
+FetchContent_GetProperties(inih)
+if(NOT inih_POPULATED)
+    FetchContent_Populate(inih)
+
+    target_sources(${PROJECT_NAME} PRIVATE
+        ${inih_SOURCE_DIR}/ini.c
+        ${inih_SOURCE_DIR}/cpp/INIReader.cpp
+    )
+    target_include_directories(${PROJECT_NAME} PRIVATE
+        ${inih_SOURCE_DIR}
+        ${inih_SOURCE_DIR}/cpp
+    )
+endif()
+
+
+# ============================================
+# Linking
+# ============================================
+target_link_libraries(${PROJECT_NAME} PRIVATE ${VTK_LIBRARIES})
+#target_link_libraries(${PROJECT_NAME} PRIVATE Qt5::Widgets Qt5::OpenGL VTK::GUISupportQt VTK::IOLegacy)
+
+vtk_module_autoinit(
+    TARGETS ${PROJECT_NAME}
+    MODULES VTK::GUISupportQt VTK::IOLegacy
+)